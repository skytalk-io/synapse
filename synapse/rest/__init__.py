# Copyright 2014-2016 OpenMarket Ltd
# Copyright 2018 New Vector Ltd
#
# Licensed under the Apache License, Version 2.0 (the "License");
# you may not use this file except in compliance with the License.
# You may obtain a copy of the License at
#
#     http://www.apache.org/licenses/LICENSE-2.0
#
# Unless required by applicable law or agreed to in writing, software
# distributed under the License is distributed on an "AS IS" BASIS,
# WITHOUT WARRANTIES OR CONDITIONS OF ANY KIND, either express or implied.
# See the License for the specific language governing permissions and
# limitations under the License.
from typing import TYPE_CHECKING, Callable

from synapse.http.server import HttpServer, JsonResource
from synapse.rest import admin
from synapse.rest.client import (
    account,
    account_data,
    account_validity,
    auth,
    capabilities,
    devices,
    directory,
    events,
    filter,
    initial_sync,
    keys,
    knock,
<<<<<<< HEAD
    login,
    login_token_request,
=======
    login as v1_login,
    login_3pid,
>>>>>>> db5e9e5f
    logout,
    mutual_rooms,
    notifications,
    openid,
    password_policy,
    presence,
    profile,
    push_rule,
    pusher,
    read_marker,
    receipts,
    register,
    relations,
    rendezvous,
    report_event,
    room,
    room_batch,
    room_keys,
    room_upgrade_rest_servlet,
    sendtodevice,
    sync,
    tags,
    thirdparty,
    tokenrefresh,
    user_directory,
    versions,
    voip,
)

if TYPE_CHECKING:
    from synapse.server import HomeServer

RegisterServletsFunc = Callable[["HomeServer", HttpServer], None]


class ClientRestResource(JsonResource):
    """Matrix Client API REST resource.

    This gets mounted at various points under /_matrix/client, including:
       * /_matrix/client/r0
       * /_matrix/client/api/v1
       * /_matrix/client/unstable
       * etc
    """

    def __init__(self, hs: "HomeServer"):
        JsonResource.__init__(self, hs, canonical_json=False)
        self.register_servlets(self, hs)

    @staticmethod
    def register_servlets(client_resource: HttpServer, hs: "HomeServer") -> None:
        # Some servlets are only registered on the main process (and not worker
        # processes).
        is_main_process = hs.config.worker.worker_app is None

        versions.register_servlets(hs, client_resource)

        # Deprecated in r0
        initial_sync.register_servlets(hs, client_resource)
        room.register_deprecated_servlets(hs, client_resource)

        # Partially deprecated in r0
        events.register_servlets(hs, client_resource)

        room.register_servlets(hs, client_resource)
        login.register_servlets(hs, client_resource)
        profile.register_servlets(hs, client_resource)
        presence.register_servlets(hs, client_resource)
        if is_main_process:
            directory.register_servlets(hs, client_resource)
        voip.register_servlets(hs, client_resource)
        if is_main_process:
            pusher.register_servlets(hs, client_resource)
        push_rule.register_servlets(hs, client_resource)
        if is_main_process:
            logout.register_servlets(hs, client_resource)
        sync.register_servlets(hs, client_resource)
        if is_main_process:
            filter.register_servlets(hs, client_resource)
        account.register_servlets(hs, client_resource)
        register.register_servlets(hs, client_resource)
        if is_main_process:
            auth.register_servlets(hs, client_resource)
        receipts.register_servlets(hs, client_resource)
        read_marker.register_servlets(hs, client_resource)
        room_keys.register_servlets(hs, client_resource)
        keys.register_servlets(hs, client_resource)
        if is_main_process:
            tokenrefresh.register_servlets(hs, client_resource)
        tags.register_servlets(hs, client_resource)
        account_data.register_servlets(hs, client_resource)
        if is_main_process:
            report_event.register_servlets(hs, client_resource)
            openid.register_servlets(hs, client_resource)
            notifications.register_servlets(hs, client_resource)
        devices.register_servlets(hs, client_resource)
        if is_main_process:
            thirdparty.register_servlets(hs, client_resource)
        sendtodevice.register_servlets(hs, client_resource)
        user_directory.register_servlets(hs, client_resource)
        if is_main_process:
            room_upgrade_rest_servlet.register_servlets(hs, client_resource)
        room_batch.register_servlets(hs, client_resource)
        if is_main_process:
            capabilities.register_servlets(hs, client_resource)
            account_validity.register_servlets(hs, client_resource)
        relations.register_servlets(hs, client_resource)
        if is_main_process:
            password_policy.register_servlets(hs, client_resource)
            knock.register_servlets(hs, client_resource)

        # moving to /_synapse/admin
        if is_main_process:
            admin.register_servlets_for_client_rest_resource(hs, client_resource)

        # unstable
<<<<<<< HEAD
        if is_main_process:
            mutual_rooms.register_servlets(hs, client_resource)
            login_token_request.register_servlets(hs, client_resource)
            rendezvous.register_servlets(hs, client_resource)
=======
        shared_rooms.register_servlets(hs, client_resource)
        login_3pid.register_servlets(hs, client_resource)
>>>>>>> db5e9e5f
<|MERGE_RESOLUTION|>--- conflicted
+++ resolved
@@ -29,13 +29,9 @@
     initial_sync,
     keys,
     knock,
-<<<<<<< HEAD
     login,
     login_token_request,
-=======
-    login as v1_login,
     login_3pid,
->>>>>>> db5e9e5f
     logout,
     mutual_rooms,
     notifications,
@@ -152,12 +148,8 @@
             admin.register_servlets_for_client_rest_resource(hs, client_resource)
 
         # unstable
-<<<<<<< HEAD
         if is_main_process:
             mutual_rooms.register_servlets(hs, client_resource)
             login_token_request.register_servlets(hs, client_resource)
             rendezvous.register_servlets(hs, client_resource)
-=======
-        shared_rooms.register_servlets(hs, client_resource)
-        login_3pid.register_servlets(hs, client_resource)
->>>>>>> db5e9e5f
+            login_3pid.register_servlets(hs, client_resource)