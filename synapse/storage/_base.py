--- conflicted
+++ resolved
@@ -30,11 +30,8 @@
     def __init__(self, hs):
         self.hs = hs
         self._db_pool = hs.get_db_pool()
-<<<<<<< HEAD
         self.event_factory = hs.get_event_factory()
-=======
         self._clock = hs.get_clock()
->>>>>>> e7736668
 
     def cursor_to_dict(self, cursor):
         """Converts a SQL cursor into an list of dicts.
